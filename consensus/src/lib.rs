--- conflicted
+++ resolved
@@ -231,15 +231,9 @@
                 let mut negative_pool: HashSet<(Digest, WorkerId)> = HashSet::new();
                 let mut l = self.validations.adaptor_mut().acquire(&preferred_id).await
                     .expect("ValidationsAdaptor did not have a ledger in cache.");
-<<<<<<< HEAD
                 while l.id != common_ancestor && l.id != Ledger::make_genesis().id {
-                    info!("adjust pool, ledger on preferred branch {:?} ", l.id);
-                    l.batch_set.iter().for_each(|x| {self.negative_pool.insert(x.clone());});
-=======
-                while l.id != common_ancestor {
                     debug!("adjust pool, ledger on preferred branch {:?} ", l.id);
                     l.batch_set.iter().for_each(|x| {negative_pool.insert(x.clone());});
->>>>>>> 31a8784f
                     l = self.validations.adaptor_mut().acquire(&l.ancestors.last().unwrap()).await
                     .expect("ValidationsAdaptor did not have a ledger in cache.");
                 }
